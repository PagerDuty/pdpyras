<<<<<<< HEAD
**2020-06-26: Version 4.1**

* Added new idempotent resource creator function, :attr:`APISession.persist`
* Added the ability to use resource dictionaries (that have a ``self`` attribute) in place of URLs.
=======
**2020-03-08: Version: 4.0.1**

* Only define retry as `{}` once, instead of redefining `None` to `{}` (`#32 <https://github.com/PagerDuty/pdpyras/issues/32>`_)
>>>>>>> f612b46d

**2020-02-04: Version 4.0**

* Added support for using OAuth 2 access tokens to authenticate (`#23 <https://github.com/PagerDuty/pdpyras/issues/23>`_)
* Added a property that indicates the access level/scope of a given API credential (`#22 <https://github.com/PagerDuty/pdpyras/issues/22>`_)

**2020-01-10: version 3.2.1**

* Fixed bug in :attr:`APISession.trunc_token`; property name typo causes ``AttributeError``

**2019-10-31: version 3.2**

* The page size (``limit``) parameter can now be set on a per-call basis in any of the ``*_all`` methods (i.e. :attr:`PDSession.iter_all`) by passing the ``page_size`` keyword argument. If the argument is not present, the default page size will be used.
* The ``X-Request-Id`` header in responses is now captured in log messages to make it easier to identify API calls when communicating with PagerDuty Support
* Extended API call metadata is also now logged.
* The cooldown time between rate limit responses can optionally be randomized by setting :attr:`PDSession.stagger_cooldown` to a positive number.

**2019-10-01: version 3.1.2**

* Fixed regression bug / departure from documentation (#17): the ``payload`` parameter does not merge with but rather completely replaces the default payload

**2019-04-05: version 3.1.1**

* Changed behavior of HTTP retry that caused issues with some internal tools: raising ``PDClientError`` in the event of non-transient HTTP error, in the ``request`` method, versus returning the request object and logging it. The previous behavior was:
    * Not the intended design
    * At odds with the documentated behavior

**2019-04-05: version 3.1:**

* Introduction of a custom ``User-Agent`` header to distinguish the API client as such, for the purposes of usage analytics

**2019-04-02: version 3.0.2:**

Important bug fixes to the custom HTTP retry logic:

* Fixed ``KeyError`` in ``APISession.request``
* Fixed incorrect behavior (retrying more than the specified amount of times) due to faulty comparison logic

**2019-03-14: version 3.0.1:**

A light Events API client methods refactor:

* All keyword arguments specific to sending trigger events have been refactored out of the generic ``EventsAPISession.send_event`` method
* Now, instead, ``send_event`` and uses a catch-all keyword argument to set event properties.
* The keyword arguments specific to triggering incidents are in the method EventsAPISession.trigger method.

**2019-03-12: version 3.0:**

* Added new Events API session class that still has most of the same functional features as the REST API session class.

**2019-01-28: version 2.4.1:**

* Fixed bug: unpacking wrapped entities does not work with ``/log_entries``

**2019-01-10: version 2.4:**

* Whitelisting of endpoints supported by the ``r*`` / ``*_all`` methods has been rescinded, and documentation has been updated with how to identify endpoints that these methods can be used with.

**2019-01-03: version 2.3:**

* More helpful error messaging when using ``r*`` / ``*_all`` methods on endpoints they don't support
* Resource envelope auto-unpacking no longer validates for the presence of a ``type`` property in order to support posting to business impact metrics

**2018-12-04: version 2.2:**

* Methods ``list_all`` and ``dict_all`` turn all results from an index into a list/dict to save a bit of effort

**2018-11-28: version 2.1:**

* Support for performing multi-update actions (i.e. *Manage Incidents*) via the ``rput`` method.
* The default behavior of ``iter_all`` is now to raise an exception if an error response is received from the API during iteration.

**Changelog Started 2018-11-28**<|MERGE_RESOLUTION|>--- conflicted
+++ resolved
@@ -1,13 +1,11 @@
-<<<<<<< HEAD
-**2020-06-26: Version 4.1**
+**2020-06-26: Version 4.1.1**
+
+* Define retry initially as `{}` instead of `None` (`#32 <https://github.com/PagerDuty/pdpyras/issues/32>`_)
+
+**2020-03-08: Version: 4.1**
 
 * Added new idempotent resource creator function, :attr:`APISession.persist`
 * Added the ability to use resource dictionaries (that have a ``self`` attribute) in place of URLs.
-=======
-**2020-03-08: Version: 4.0.1**
-
-* Only define retry as `{}` once, instead of redefining `None` to `{}` (`#32 <https://github.com/PagerDuty/pdpyras/issues/32>`_)
->>>>>>> f612b46d
 
 **2020-02-04: Version 4.0**
 
